<!DOCTYPE html>
<html>
	<head>
		<meta charset="utf-8">
		<meta http-equiv="X-UA-Compatible" content="IE=edge,chrome=1">
		<title>dev etc</title>
		<meta name="viewport" content="width=device-width">

		<link rel="alternate" type="application/rss+xml" title="dev etc" href="/feed.xml">

		<!-- syntax highlighting CSS -->
		<link rel="stylesheet" href="/css/syntax.css">

		<!-- Custom CSS -->
		<link rel="stylesheet" href="/css/main.css">
		<link rel="stylesheet" href="/css/quine.css">

		<!-- Footnotes -->
		<script src="/js/inline-footnotes.js"></script>

		<!-- Google Analytics -->
		<script>
		(function(i,s,o,g,r,a,m){i['GoogleAnalyticsObject']=r;i[r]=i[r]||function(){
		(i[r].q=i[r].q||[]).push(arguments)},i[r].l=1*new Date();a=s.createElement(o),
		m=s.getElementsByTagName(o)[0];a.async=1;a.src=g;m.parentNode.insertBefore(a,m)
		})(window,document,'script','//www.google-analytics.com/analytics.js','ga');

		ga('create', 'UA-44839563-1', 'devetc.org');
		ga('send', 'pageview');
		</script>

	</head>
	<body>

		<header>
			<h1><a href="/">dev etc</a></h1>
			<div class="subtitle">Where mistakes go to die.</div>
		</header>

		<ol class="posts">
	
	<li>
		<div class="post-date">Saturday, 2014-05-24</div>
		<a href="/code/2014/05/24/tail-recursion-objc-and-arc.html">Tail Recursion, Objective-C, and ARC</a>

		
		<div class="subtitle">A tale of conflicting optimizations.</div>
		
	</li>
	
	<li>
<<<<<<< HEAD
		<div class="post-date">Saturday, 2014-05-17</div>
		<a href="/code/2014/05/17/safe-and-sane-key-paths.html">Compile-time checking plain key path strings</a>

		
		<div class="subtitle">Safe and sane key paths.</div>
		
=======
		<a href="{{ post.url }}">{{ post.title }}</a>

		{% if post.subtitle %}
		<div class="subtitle">{{ post.subtitle }}</div>
		{% endif %}

		<div class="post-date">Published on {{ post.date | date: "%A, %Y-%m-%d" }}.</div>
>>>>>>> 997c2920
	</li>
	
	<li>
		<div class="post-date">Sunday, 2014-03-02</div>
		<a href="/code/2014/03/02/subclassing-delegates.html">Subclassing Delegates</a>

		
		<div class="subtitle">List delegates in your interface, and correctly call super.</div>
		
	</li>
	
	<li>
		<div class="post-date">Sunday, 2014-02-16</div>
		<a href="/code/2014/02/16/strong-feelings-on-weak-outlets.html">Strong Feelings on Weak Outlets</a>

		
		<div class="subtitle">Declare IBOutlets as strong.</div>
		
	</li>
	
	<li>
		<div class="post-date">Tuesday, 2014-01-21</div>
		<a href="/code/2014/01/21/timers-clocks-and-cocoa.html">Timers, Clocks, and Cocoa</a>

		
		<div class="subtitle">Read me before using NSTimer.</div>
		
	</li>
	
</ol>


		<footer>
			<p>dev etc is written by Jonathon Mah.</p>
			<ul class="contact">
				<li>me <span>AT</span> JonathonMah.com</li>
				<li><a href="https://github.com/jmah">github.com/jmah</a></li>
				<li><a href="https://twitter.com/dev_etc">twitter.com/dev_etc</a></li>
			</ul>
		</footer>

	</body>
</html><|MERGE_RESOLUTION|>--- conflicted
+++ resolved
@@ -40,58 +40,53 @@
 		<ol class="posts">
 	
 	<li>
-		<div class="post-date">Saturday, 2014-05-24</div>
 		<a href="/code/2014/05/24/tail-recursion-objc-and-arc.html">Tail Recursion, Objective-C, and ARC</a>
 
 		
 		<div class="subtitle">A tale of conflicting optimizations.</div>
 		
+
+		<div class="post-date">Published on Saturday, 2014-05-24.</div>
 	</li>
 	
 	<li>
-<<<<<<< HEAD
-		<div class="post-date">Saturday, 2014-05-17</div>
 		<a href="/code/2014/05/17/safe-and-sane-key-paths.html">Compile-time checking plain key path strings</a>
 
 		
 		<div class="subtitle">Safe and sane key paths.</div>
 		
-=======
-		<a href="{{ post.url }}">{{ post.title }}</a>
 
-		{% if post.subtitle %}
-		<div class="subtitle">{{ post.subtitle }}</div>
-		{% endif %}
-
-		<div class="post-date">Published on {{ post.date | date: "%A, %Y-%m-%d" }}.</div>
->>>>>>> 997c2920
+		<div class="post-date">Published on Saturday, 2014-05-17.</div>
 	</li>
 	
 	<li>
-		<div class="post-date">Sunday, 2014-03-02</div>
 		<a href="/code/2014/03/02/subclassing-delegates.html">Subclassing Delegates</a>
 
 		
 		<div class="subtitle">List delegates in your interface, and correctly call super.</div>
 		
+
+		<div class="post-date">Published on Sunday, 2014-03-02.</div>
 	</li>
 	
 	<li>
-		<div class="post-date">Sunday, 2014-02-16</div>
 		<a href="/code/2014/02/16/strong-feelings-on-weak-outlets.html">Strong Feelings on Weak Outlets</a>
 
 		
 		<div class="subtitle">Declare IBOutlets as strong.</div>
 		
+
+		<div class="post-date">Published on Sunday, 2014-02-16.</div>
 	</li>
 	
 	<li>
-		<div class="post-date">Tuesday, 2014-01-21</div>
 		<a href="/code/2014/01/21/timers-clocks-and-cocoa.html">Timers, Clocks, and Cocoa</a>
 
 		
 		<div class="subtitle">Read me before using NSTimer.</div>
 		
+
+		<div class="post-date">Published on Tuesday, 2014-01-21.</div>
 	</li>
 	
 </ol>
